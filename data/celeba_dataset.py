import os
from typing import Dict, Any, Optional
import torch
from torchvision import transforms
from torchvision.datasets import CelebA as TorchvisionCelebA


class CelebADataset(TorchvisionCelebA):
    """
    Wrapper around torchvision.datasets.CelebA that:
    - Returns dict format compatible with existing pipeline
    - Provides default transforms matching original behavior
    - Implements a custom split scheme:
        * Validation: fixed subset of 1024 images from the official CelebA
          validation partition (first 1024 in partition order)
        * Training: all official train images plus the remaining validation
          images not used for validation
        * Test: official CelebA test split (unchanged)
    - Enables subclassing for specialized datasets
    """

    # Number of images to keep in the (small) validation split
    VAL_SET_SIZE = 1024

    def __init__(
        self,
        root_dir: str,
<<<<<<< HEAD
        split: str = 'train',
        image_size: int = 128,
=======
        split: str = "train",
        image_size: int = 256,
>>>>>>> cda93414
        transform: Optional[transforms.Compose] = None,
        download: bool = False,
    ):
        """
        Args:
            root_dir: Path to CelebA dataset directory
            split: One of ['train', 'val', 'test', 'all']
            image_size: Target image size for resizing
            transform: Optional torchvision transform pipeline
            download: If True, download dataset if missing
            verify_integrity: Verify dataset integrity (unused, kept for API compatibility)
        """
        # Validate and normalize split
        allowed_splits = {"train", "val", "test", "all"}
        if split not in allowed_splits:
            raise ValueError(
                f"Invalid split '{split}'. Must be one of {sorted(allowed_splits)}."
            )

        # Store for later use
        self.split = split  # user-facing split string
        self.normalized_split = split
        self.image_size = image_size

        # Default transforms if none provided
        if transform is None:
            transform = transforms.Compose(
                [
                    transforms.Resize((image_size, image_size)),
                    transforms.ToTensor(),
                    transforms.Normalize([0.5, 0.5, 0.5], [0.5, 0.5, 0.5]),
                ]
            )

        # Initialize parent with 'all' split so we can re-partition ourselves
        super().__init__(
            root=root_dir,
            split="all",
            target_type="attr",  # Required param, we don't use attributes
            transform=transform,
            download=download,
        )

        # Build custom train/val/test indices from the official CelebA
        # evaluation partition file.
        partitions = self._load_partitions()

        # 0 = official train, 1 = official val, 2 = official test
        train_indices_official = [i for i, p in enumerate(partitions) if p == 0]
        val_indices_official = [i for i, p in enumerate(partitions) if p == 1]
        test_indices_official = [i for i, p in enumerate(partitions) if p == 2]

        if len(val_indices_official) < self.VAL_SET_SIZE:
            raise RuntimeError(
                f"Official CelebA validation split has only {len(val_indices_official)} "
                f"samples, cannot create a fixed {self.VAL_SET_SIZE}-sample validation subset."
            )

        # Fixed small validation subset: first VAL_SET_SIZE validation samples
        val_indices_small = val_indices_official[: self.VAL_SET_SIZE]
        # Remaining validation samples are merged into the training split
        val_indices_to_train = val_indices_official[self.VAL_SET_SIZE :]

        # Extended training split: official train + leftover validation
        train_indices_extended = train_indices_official + val_indices_to_train

        # 'all' always refers to the full dataset
        all_indices = list(range(len(partitions)))

        # Select indices for this instance based on requested split
        if self.normalized_split == "train":
            self._indices = train_indices_extended
        elif self.normalized_split == "val":
            self._indices = val_indices_small
        elif self.normalized_split == "test":
            self._indices = test_indices_official
        elif self.normalized_split == "all":
            self._indices = all_indices
        else:
            # This should never happen due to earlier validation
            raise RuntimeError(
                f"Unhandled split '{self.normalized_split}' in CelebADataset."
            )

    def __len__(self) -> int:
        """Return number of samples in this logical split."""
        return len(self._indices)

    def __getitem__(self, idx: int) -> Dict[str, Any]:
        """
        Override to return dict format instead of tuple.

        Returns:
            Dict with keys:
                - 'image': Transformed image tensor
                - 'filename': Original filename (e.g., '000001.jpg')
                - 'idx': Global index in the full CelebA dataset ('all' split)
        """
        # Map local index within the split to the global index in the
        # underlying 'all' CelebA dataset.
        real_idx = self._indices[idx]

        # Call parent to get (image, attr)
        image, _ = super().__getitem__(real_idx)

        # Get filename from internal filename list using global index
        filename = self.filename[real_idx]

        return {
            "image": image,
            "filename": filename,
            "idx": real_idx,
        }

    def _load_partitions(self):
        """
        Load the official CelebA evaluation partition information.

        Returns:
            List of integers of length N (number of images in 'all' split),
            where each entry is:
                0 = train, 1 = validation, 2 = test
        """
        # Torchvision stores CelebA under root/base_folder; the
        # list_eval_partition.txt file can be located by walking that tree.
        base_dir = os.path.join(self.root, self.base_folder)
        partition_file = None

        for dirpath, _, filenames in os.walk(base_dir):
            if "list_eval_partition.txt" in filenames:
                partition_file = os.path.join(dirpath, "list_eval_partition.txt")
                break

        if partition_file is None:
            raise FileNotFoundError(
                f"Could not locate 'list_eval_partition.txt' under '{base_dir}'. "
                "Please ensure the CelebA dataset is correctly downloaded."
            )

        partitions = []
        with open(partition_file, "r") as f:
            for line in f:
                line = line.strip()
                if not line:
                    continue
                parts = line.split()
                # Expected format: '<filename> <partition_id>'
                try:
                    partition_id = int(parts[-1])
                except (ValueError, IndexError) as e:
                    raise RuntimeError(
                        f"Malformed line in list_eval_partition.txt: {line!r}"
                    ) from e
                partitions.append(partition_id)

        if len(partitions) != len(self.filename):
            raise RuntimeError(
                "Mismatch between number of partition entries "
                f"({len(partitions)}) and number of images ({len(self.filename)})."
            )

        return partitions<|MERGE_RESOLUTION|>--- conflicted
+++ resolved
@@ -25,13 +25,8 @@
     def __init__(
         self,
         root_dir: str,
-<<<<<<< HEAD
         split: str = 'train',
-        image_size: int = 128,
-=======
-        split: str = "train",
         image_size: int = 256,
->>>>>>> cda93414
         transform: Optional[transforms.Compose] = None,
         download: bool = False,
     ):
