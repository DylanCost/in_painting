--- conflicted
+++ resolved
@@ -27,8 +27,6 @@
 pretrained_config = VAEConfig.get_pretrained()
 
 __all__ = [
-<<<<<<< HEAD
-=======
     "Config",
     "UNetConfig",
     "DataConfig",
@@ -37,7 +35,6 @@
     "ManualMaskSpec",
     "get_triptych_mask_specs",
     "TRIPTYCH_MASK_VERSION",
->>>>>>> 7e832565
     "VAEConfig",
     "VAEModelConfig",
     "VAETrainingConfig",
