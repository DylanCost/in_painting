--- conflicted
+++ resolved
@@ -1,6 +1,5 @@
 """Configuration module for VAE inpainting project."""
 
-<<<<<<< HEAD
 from config.vae_config import (
     VAEConfig,
     VAEModelConfig,
@@ -8,19 +7,14 @@
     VAEDataConfig,
     VAEMaskConfig,
     VAELoggingConfig,
-=======
+)
+
 from config.common_config import (
     Config,
     UNetConfig,
     DataConfig,
     MaskConfig,
     LoggingConfig,
->>>>>>> a0ce0309
-)
-from config.vae_config import (
-    VAEConfig,
-    VAEModelConfig,
-    VAETrainingConfig,
 )
 
 # Pre-instantiated default configuration
@@ -38,6 +32,9 @@
     "VAEConfig",
     "VAEModelConfig",
     "VAETrainingConfig",
+    "VAEDataConfig",
+    "VAEMaskConfig",
+    "VAELoggingConfig",
     "default_config",
     "pretrained_config",
 ]