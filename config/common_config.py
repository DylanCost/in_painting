"""Common configuration system for inpainting project.

This module contains configuration classes that are shared across all model variants
(VAE, FlowMatching, Diffusion, etc.). Model-specific configurations should be defined
in separate config files (e.g., vae_config.py).
"""

from dataclasses import dataclass, field
from copy import deepcopy
from typing import List


@dataclass
class UNetConfig:
    """U-Net architecture configuration - shared across all models."""

    input_channels: int = 3
    hidden_dims: List[int] = field(default_factory=lambda: [64, 128, 256, 512, 512])
    use_attention: bool = True
    use_skip_connections: bool = True
    dropout: float = 0.1


@dataclass
class DataConfig:
    """Dataset configuration - common across all models."""

    dataset: str = "celeba"
    data_path: str = "./assets/datasets"
    image_size: int = 128
    num_workers: int = 4
    augmentation: bool = True
    batch_size: int = 64
    learning_rate: float = 0.0002
<<<<<<< HEAD
    epochs: int = 10
=======
    epochs: int = 100
>>>>>>> 34f9869b


@dataclass
class MaskConfig:
    """Masking strategy configuration - common across all models."""

    type: str = "random"  # random, center, irregular
    mask_ratio: float = 0.4
    min_size: int = 8
    max_size: int = 32
    seed: int = 42
    cache_dir: str = "./assets/masks"


@dataclass
class LoggingConfig:
    """Experiment tracking and logging configuration - common across all models."""

    use_wandb: bool = True
    use_tensorboard: bool = True
    log_interval: int = 100
    save_interval: int = 5
    sample_interval: int = 500
    checkpoint_dir: str = "./weights"
    log_dir: str = "./logs"


@dataclass
class Config:
    """Base configuration class combining common sub-configs.

    Model-specific configurations should inherit from this class and add
    their own model and training config classes.
    """

    unet: UNetConfig = field(default_factory=UNetConfig)
    data: DataConfig = field(default_factory=DataConfig)
    mask: MaskConfig = field(default_factory=MaskConfig)
    logging: LoggingConfig = field(default_factory=LoggingConfig)

    def copy(self) -> "Config":
        """Create a deep copy of the config."""
        return deepcopy(self)<|MERGE_RESOLUTION|>--- conflicted
+++ resolved
@@ -32,11 +32,7 @@
     augmentation: bool = True
     batch_size: int = 64
     learning_rate: float = 0.0002
-<<<<<<< HEAD
-    epochs: int = 10
-=======
     epochs: int = 100
->>>>>>> 34f9869b
 
 
 @dataclass
